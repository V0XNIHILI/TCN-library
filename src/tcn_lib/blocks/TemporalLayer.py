--- conflicted
+++ resolved
@@ -43,13 +43,8 @@
                 bias=not batch_norm))
         chomp = Chomp1d(padding)
         normalize = nn.BatchNorm1d(n_outputs) if batch_norm else nn.Identity()
-<<<<<<< HEAD
-        relu = nn.GELU() if with_activation else nn.Identity()
-        dropout = nn.Dropout(dropout)
-=======
         relu = nn.ReLU(inplace=True) if with_activation else nn.Identity()
         dropout = (nn.Dropout1d if dropout_mode == '1d' else nn.Dropout)(dropout) if dropout > 0 else nn.Identity()
->>>>>>> 82d953c0
 
         super(TemporalLayer, self).__init__(conv, normalize, chomp, relu,
                                             dropout)
